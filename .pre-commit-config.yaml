---
repos:
  # Check commit messages on commit
  - repo: https://github.com/commitizen-tools/commitizen
    # Specify tag
    rev: v2.23.0
    hooks:
      - id: commitizen
        stages: [commit-msg]
<<<<<<< HEAD
  - repo: https://github.com/python/black
=======
  - repo: https://github.com/psf/black
>>>>>>> c276fcdc
    rev: 22.3.0
    hooks:
      - id: black
        language_version: python3
      - id: black-jupyter
        language_version: python3
  - repo: https://github.com/asottile/blacken-docs
    rev: v1.12.1
    hooks:
      - id: blacken-docs
  - repo: https://github.com/pycqa/isort
    rev: 5.10.1
    hooks:
      - id: isort
        args: ["--profile", "black"]
  - repo: https://github.com/pycqa/flake8
    rev: 4.0.1
    hooks:
      - id: flake8
        additional_dependencies: [flake8-docstrings]
        files: ^tracerepo/<|MERGE_RESOLUTION|>--- conflicted
+++ resolved
@@ -7,11 +7,7 @@
     hooks:
       - id: commitizen
         stages: [commit-msg]
-<<<<<<< HEAD
-  - repo: https://github.com/python/black
-=======
   - repo: https://github.com/psf/black
->>>>>>> c276fcdc
     rev: 22.3.0
     hooks:
       - id: black
